--- conflicted
+++ resolved
@@ -796,8 +796,6 @@
 	return message("ok"), nil
 }
 
-const WebSockBuffLen = 1024 * 32
-
 // HTTP GET /v1/sessions/:id/writer
 func (s *APIServer) getSessionWriter(w http.ResponseWriter, r *http.Request, p httprouter.Params) (interface{}, error) {
 	sid, err := session.ParseID(p.ByName("id"))
@@ -808,20 +806,8 @@
 	if err != nil {
 		return nil, trace.Wrap(err)
 	}
+	defer writer.Close()
 	ws := websocket.Server{
-<<<<<<< HEAD
-		Handler: func(ws *websocket.Conn) {
-			defer writer.Close()
-			// web sockets can't handle big writes, use 4K buffer max:
-			buff := make([]byte, WebSockBuffLen)
-			total, _ := io.CopyBuffer(writer, ws, buff)
-			/*
-				if err != nil && !trace.IsEOF(err) {
-					log.Error(err)
-				}
-			*/
-			log.Infof("(writer) -----> ws.Close() %v bytes written", total)
-=======
 		Handler: func(conn *websocket.Conn) {
 			log.Info("[AUTH] session recording websocket open")
 			wsReader := utils.NewWebSockWrapper(conn, utils.WebSocketTextMode)
@@ -832,7 +818,6 @@
 				log.Error(err)
 			}
 			log.Infof("[AUTH] session recording websocket closed")
->>>>>>> 1795c5e0
 		},
 	}
 	ws.ServeHTTP(w, r)
@@ -855,20 +840,14 @@
 	if err != nil {
 		return nil, trace.Wrap(err)
 	}
+	defer reader.Close()
 	ws := websocket.Server{
 		Handler: func(conn *websocket.Conn) {
-			defer reader.Close()
 			log.Info("[AUTH] session streaming websocket open")
-<<<<<<< HEAD
-			buff := make([]byte, WebSockBuffLen)
-			total, _ := io.CopyBuffer(conn, reader, buff)
-			log.Infof("(reader) -----> ws.Close() %v read", total)
-=======
 			// set websocket to 64K read/writes
 			buffer := make([]byte, 1024*64)
 			read, _ := io.CopyBuffer(conn, reader, buffer)
 			log.Infof("[AUTH] session streaming websocket closed: %v bytes streamed", read)
->>>>>>> 1795c5e0
 		},
 	}
 	ws.ServeHTTP(w, r)
